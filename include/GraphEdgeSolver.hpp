--- conflicted
+++ resolved
@@ -91,51 +91,61 @@
     /** @brief Swap two solvers */
     friend void swap(GraphEdgeSolver& lhs, GraphEdgeSolver& rhs) noexcept;
 
-<<<<<<< HEAD
-    Vector Mult(const VectorView& input) const;
-    void Mult(const VectorView& input, VectorView output) const;
-    void Mult(const VectorView& input, VectorView sigma_sol, VectorView u_sol) const;
-
+    /**
+       @brief Solves \f$ (D M^{-1} D^T) u = g\f$, \f$ \sigma = M^{-1} D^T u \f$.
+
+       @param rhs \f$ g \f$ in the formula above
+       @returns sigma_sol \f$ \sigma \f$ in the formula above
+    */
+    Vector Mult(const VectorView& rhs) const;
+
+    /**
+       @brief Solves \f$ (D M^{-1} D^T) u = g\f$, \f$ \sigma = M^{-1} D^T u \f$.
+
+       @param rhs \f$ g \f$ in the formula above
+       @param sigma_sol \f$ \sigma \f$ in the formula above
+    */
+    void Mult(const VectorView& rhs, VectorView output) const;
+
+    /**
+       @brief Solves \f$ (D M^{-1} D^T) u = g\f$, \f$ \sigma = M^{-1} D^T u \f$.
+
+       @param rhs \f$ g \f$ in the formula above
+       @param sigma_sol \f$ \sigma \f$ in the formula above
+       @param u_sol \f$ \u \f$ in the formula above
+    */
+    void Mult(const VectorView& rhs, VectorView sigma_sol, VectorView u_sol) const;
+
+    /**
+       @brief Solves \f$ (D M^{-1} D^T) u = g\f$, \f$ \sigma = M^{-1} D^T u \f$.
+
+       Dense block version
+
+       @param rhs \f$ g \f$ in the formula above
+       @returns sigma_sol \f$ \sigma \f$ in the formula above
+    */
     DenseMatrix Mult(const DenseMatrix& input) const;
-    void Mult(const DenseMatrix& input, DenseMatrix& output) const;
-    void Mult(const DenseMatrix& input, DenseMatrix& sigma_sol, DenseMatrix& u_sol) const;
-
-    void OffsetMult(int offset, const DenseMatrix& input, DenseMatrix& output) const;
-    void OffsetMult(int offset, const DenseMatrix& input, DenseMatrix& sigma_sol, DenseMatrix& u_sol) const;
-    void OffsetMult(int start, int end, const DenseMatrix& input, DenseMatrix& output) const;
-    void OffsetMult(int start, int end, const DenseMatrix& input, DenseMatrix& sigma_sol, DenseMatrix& u_sol) const;
-=======
-    /**
-       @brief Solves \f$ (D M^{-1} D^T) u = g\f$, \f$ \sigma = M^{-1} D^T u \f$.
-
-       @param rhs \f$ g \f$ in the formula above
-       @returns sol_sigma \f$ \sigma \f$ in the formula above
-    */
-    Vector Mult(const VectorView& rhs) const;
-
-    /**
-       @brief Solves \f$ (D M^{-1} D^T) u = g\f$, \f$ \sigma = M^{-1} D^T u \f$.
-
-       @param rhs \f$ g \f$ in the formula above
-       @param sol_sigma \f$ \sigma \f$ in the formula above
-    */
-    void Mult(const VectorView& rhs, VectorView& sol_sigma) const;
-
-    /**
-       @brief Solves \f$ (D M^{-1} D^T) u = g\f$, \f$ \sigma = M^{-1} D^T u \f$.
-
-       @param rhs \f$ g \f$ in the formula above
-       @returns sol_sigma \f$ \sigma \f$ in the formula above
-    */
-    DenseMatrix Mult(const DenseMatrix& rhs) const;
-
-    /**
-       @brief Solves \f$ (D M^{-1} D^T) u = g\f$, \f$ \sigma = M^{-1} D^T u \f$.
-
-       @param rhs \f$ g \f$ in the formula above
-       @param sol_sigma \f$ \sigma \f$ in the formula above
-    */
-    void Mult(const DenseMatrix& rhs, DenseMatrix& sol_sigma) const;
+
+    /**
+       @brief Solves \f$ (D M^{-1} D^T) u = g\f$, \f$ \sigma = M^{-1} D^T u \f$.
+
+       Dense block version
+
+       @param rhs \f$ g \f$ in the formula above
+       @param sigma_sol \f$ \sigma \f$ in the formula above
+    */
+    void Mult(const DenseMatrix& rhs, DenseMatrix& sigma_sol) const;
+
+    /**
+       @brief Solves \f$ (D M^{-1} D^T) u = g\f$, \f$ \sigma = M^{-1} D^T u \f$.
+
+       Dense block version
+
+       @param rhs \f$ g \f$ in the formula above
+       @param sigma_sol \f$ \sigma \f$ in the formula above
+       @param u_sol \f$ \u \f$ in the formula above
+    */
+    void Mult(const DenseMatrix& rhs, DenseMatrix& sigma_sol, DenseMatrix& u_sol) const;
 
     /**
        @brief Solves \f$ (D M^{-1} D^T) u = g\f$, \f$ \sigma = M^{-1} D^T u \f$.
@@ -143,9 +153,20 @@
 
        @param offset which vector to start with in rhs
        @param rhs \f$ g \f$ in the formula above
-       @param sol_sigma \f$ \sigma \f$ in the formula above
-    */
-    void PartMult(int offset, const DenseMatrix& rhs, DenseMatrix& sol_sigma) const;
+       @param sigma_sol \f$ \sigma \f$ in the formula above
+    */
+    void OffsetMult(int offset, const DenseMatrix& rhs, DenseMatrix& sigma_sol) const;
+
+    /**
+       @brief Solves \f$ (D M^{-1} D^T) u = g\f$, \f$ \sigma = M^{-1} D^T u \f$.
+              Offsets the right hand side by set amount.
+
+       @param offset which vector to start with in rhs
+       @param rhs \f$ g \f$ in the formula above
+       @param sigma_sol \f$ \sigma \f$ in the formula above
+       @param u_sol \f$ \u \f$ in the formula above
+    */
+    void OffsetMult(int offset, const DenseMatrix& rhs, DenseMatrix& sigma_sol, DenseMatrix& u_sol) const;
 
     /**
        @brief Solves \f$ (D M^{-1} D^T) u = g\f$, \f$ \sigma = M^{-1} D^T u \f$.
@@ -154,10 +175,21 @@
        @param start start of vectors in rhs
        @param end end of vectors in rhs
        @param rhs \f$ g \f$ in the formula above
-       @param sol_sigma \f$ \sigma \f$ in the formula above
-    */
-    void PartMult(int start, int end, const DenseMatrix& rhs, DenseMatrix& sol_sigma) const;
->>>>>>> 3c224f6d
+       @param sigma_sol \f$ \sigma \f$ in the formula above
+    */
+    void OffsetMult(int start, int end, const DenseMatrix& rhs, DenseMatrix& sigma_sol) const;
+
+    /**
+       @brief Solves \f$ (D M^{-1} D^T) u = g\f$, \f$ \sigma = M^{-1} D^T u \f$.
+              Considers only part of the right hand side
+
+       @param start start of vectors in rhs
+       @param end end of vectors in rhs
+       @param rhs \f$ g \f$ in the formula above
+       @param sigma_sol \f$ \sigma \f$ in the formula above
+       @param u_sol \f$ \u \f$ in the formula above
+    */
+    void OffsetMult(int start, int end, const DenseMatrix& rhs, DenseMatrix& sigma_sol, DenseMatrix& u_sol) const;
 
 private:
     SparseMatrix MinvDT_;
