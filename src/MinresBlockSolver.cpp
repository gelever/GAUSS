/*BHEADER**********************************************************************
 *
 * Copyright (c) 2018, Lawrence Livermore National Security, LLC.
 * Produced at the Lawrence Livermore National Laboratory.
 * LLNL-CODE-745247. All Rights reserved. See file COPYRIGHT for details.
 *
 * This file is part of smoothG. For more information and source code
 * availability, see https://www.github.com/llnl/smoothG.
 *
 * smoothG is free software; you can redistribute it and/or modify it under the
 * terms of the GNU Lesser General Public License (as published by the Free
 * Software Foundation) version 2.1 dated February 1999.
 *
 ***********************************************************************EHEADER*/

/**
   @file

   @brief Implements MinresBlockSolver object.
*/

#include "MinresBlockSolver.hpp"

namespace smoothg
{

MinresBlockSolver::MinresBlockSolver(const MixedMatrix& mgl)
    : MinresBlockSolver(mgl, {})
{
}

MinresBlockSolver::MinresBlockSolver(const MixedMatrix& mgl, const std::vector<int>& elim_dofs)
    : MGLSolver(mgl), M_(mgl.GlobalM()), D_(mgl.GlobalD()), W_(mgl.GlobalW()),
      edge_true_edge_(mgl.EdgeTrueEdge()),
      op_(mgl.TrueOffsets()), prec_(mgl.TrueOffsets()),
      true_rhs_(mgl.TrueOffsets()), true_sol_(mgl.TrueOffsets())
{
    std::vector<double> M_diag(M_.GetDiag().GetDiag());
    SparseMatrix D_elim = mgl.LocalD();

    if (!use_w_ && myid_ == 0)
    {
        D_elim.EliminateRow(0);
    }

    std::vector<int> marker(D_elim.Cols(), 0);

    for (auto&& dof : elim_dofs)
    {
        marker[dof] = 1;
    }

    D_elim.EliminateCol(marker);

    ParMatrix D_elim_g(comm_, D_elim);

    D_ = D_elim_g.Mult(mgl.EdgeTrueEdge());
    DT_ = D_.Transpose();

<<<<<<< HEAD
    std::vector<double> M_diag(M_.GetDiag().GetDiag());
=======
>>>>>>> 673d5241
    ParMatrix MinvDT = DT_;
    MinvDT.InverseScaleRows(M_diag);
    ParMatrix schur_block = D_.Mult(MinvDT);

    if (!use_w_)
    {
        CooMatrix elim_dof(D_.Rows(), D_.Rows());

        if (myid_ == 0)
        {
            elim_dof.Add(0, 0, 1.0);
        }

        SparseMatrix W = elim_dof.ToSparse();
        W_ = ParMatrix(D_.GetComm(), D_.GetRowStarts(), std::move(W));
    }
    else
    {
        schur_block = parlinalgcpp::ParSub(schur_block, W_);
    }

    M_prec_ = parlinalgcpp::ParDiagScale(M_);
    schur_prec_ = parlinalgcpp::BoomerAMG(std::move(schur_block));

    op_.SetBlock(0, 0, M_);
    op_.SetBlock(0, 1, DT_);
    op_.SetBlock(1, 0, D_);
    op_.SetBlock(1, 1, W_);

    prec_.SetBlock(0, 0, M_prec_);
    prec_.SetBlock(1, 1, schur_prec_);

    pminres_ = linalgcpp::PMINRESSolver(op_, prec_, max_num_iter_, rtol_,
                                        atol_, 0, parlinalgcpp::ParMult);

    if (myid_ == 0)
    {
        SetPrintLevel(print_level_);
    }

    nnz_ = M_.nnz() + DT_.nnz() + D_.nnz() + W_.nnz();
}


MinresBlockSolver::MinresBlockSolver(const MinresBlockSolver& other) noexcept
    : MGLSolver(other), op_(other.op_), prec_(other.prec_),
      M_prec_(other.M_prec_), schur_prec_(other.schur_prec_),
      pminres_(other.pminres_),
      true_rhs_(other.true_rhs_), true_sol_(other.true_sol_)
{

}

MinresBlockSolver::MinresBlockSolver(MinresBlockSolver&& other) noexcept
{
    swap(*this, other);
}

MinresBlockSolver& MinresBlockSolver::operator=(MinresBlockSolver other) noexcept
{
    swap(*this, other);

    return *this;
}

void swap(MinresBlockSolver& lhs, MinresBlockSolver& rhs) noexcept
{
    swap(static_cast<MGLSolver&>(lhs),
         static_cast<MGLSolver&>(rhs));

    swap(lhs.op_, rhs.op_);
    swap(lhs.prec_, rhs.prec_);
    swap(lhs.M_prec_, rhs.M_prec_);
    swap(lhs.schur_prec_, rhs.schur_prec_);
    swap(lhs.pminres_, rhs.pminres_);
    swap(lhs.true_rhs_, rhs.true_rhs_);
    swap(lhs.true_sol_, rhs.true_sol_);
}

void MinresBlockSolver::Solve(const BlockVector& rhs, BlockVector& sol) const
{
    Timer timer(Timer::Start::True);

    edge_true_edge_.MultAT(rhs.GetBlock(0), true_rhs_.GetBlock(0));
    true_rhs_.GetBlock(1) = rhs.GetBlock(1);
    true_sol_ = 0.0;

    if (!use_w_ && myid_ == 0)
    {
        true_rhs_[0] = 0.0;
    }

    pminres_.Mult(true_rhs_, true_sol_);
    num_iterations_ = pminres_.GetNumIterations();

    edge_true_edge_.Mult(true_sol_.GetBlock(0), sol.GetBlock(0));
    sol.GetBlock(1) = true_sol_.GetBlock(1);

    timer.Click();
    timing_ = timer.TotalTime();
}

void MinresBlockSolver::SetPrintLevel(int print_level)
{
    MGLSolver::SetPrintLevel(print_level);

    if (myid_ == 0)
    {
        pminres_.SetVerbose(print_level_);
    }
}

void MinresBlockSolver::SetMaxIter(int max_num_iter)
{
    MGLSolver::SetMaxIter(max_num_iter);

    pminres_.SetMaxIter(max_num_iter);
}

void MinresBlockSolver::SetRelTol(double rtol)
{
    MGLSolver::SetRelTol(rtol);

    pminres_.SetRelTol(rtol);
}

void MinresBlockSolver::SetAbsTol(double atol)
{
    MGLSolver::SetAbsTol(atol);

    pminres_.SetAbsTol(atol);
}

} // namespace smoothg
<|MERGE_RESOLUTION|>--- conflicted
+++ resolved
@@ -57,10 +57,6 @@
     D_ = D_elim_g.Mult(mgl.EdgeTrueEdge());
     DT_ = D_.Transpose();
 
-<<<<<<< HEAD
-    std::vector<double> M_diag(M_.GetDiag().GetDiag());
-=======
->>>>>>> 673d5241
     ParMatrix MinvDT = DT_;
     MinvDT.InverseScaleRows(M_diag);
     ParMatrix schur_block = D_.Mult(MinvDT);
